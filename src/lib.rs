--- conflicted
+++ resolved
@@ -30,132 +30,5 @@
 /// This is the numerical id of a player on a server. Note that in rare edge
 /// cases this might be 0 (you are the first person to unlock the Dungeon. Who
 /// do you fight?), but you can almost always expect this to be > 0
-<<<<<<< HEAD
-/// whereever found
-pub type PlayerId = u32;
-=======
 /// wherever found
-pub type PlayerId = u32;
-
-#[derive(Debug)]
-pub struct SimpleSession {
-    session: Session,
-    gamestate: Option<GameState>,
-}
-
-impl SimpleSession {
-    async fn short_sleep() {
-        tokio::time::sleep(Duration::from_millis(fastrand::u64(1000..2000)))
-            .await;
-    }
-
-    /// Creates a new `SimpleSession`, by logging in a normal S&F character
-    ///
-    /// # Errors
-    /// Have a look at `send_command` for a full list of possible errors
-    pub async fn login(
-        username: &str,
-        password: &str,
-        server_url: &str,
-    ) -> Result<Self, SFError> {
-        let connection = ServerConnection::new(server_url)
-            .ok_or(SFError::ConnectionError)?;
-        let mut session = Session::new(username, password, connection);
-        let resp = session.login().await?;
-        let gs = GameState::new(resp)?;
-        Self::short_sleep().await;
-        Ok(Self {
-            session,
-            gamestate: Some(gs),
-        })
-    }
-
-    #[cfg(feature = "sso")]
-    ///  Creates new `SimpleSession`s, by logging in the S&S SSO account and
-    /// returning all the characters associated with the account
-    ///
-    /// # Errors
-    /// Have a look at `send_command` for a full list of possible errors
-    pub async fn login_sf_account(
-        username: &str,
-        password: &str,
-    ) -> Result<Vec<Self>, SFError> {
-        let acc =
-            sso::SFAccount::login(username.to_string(), password.to_string())
-                .await?;
-
-        Ok(acc
-            .characters()
-            .await?
-            .into_iter()
-            .flatten()
-            .map(|a| Self {
-                session: a,
-                gamestate: None,
-            })
-            .collect())
-    }
-
-    /// Returns a reference to the game state, if this `SimpleSession` is
-    /// currently logged in
-    #[must_use]
-    pub fn game_state(&self) -> Option<&GameState> {
-        self.gamestate.as_ref()
-    }
-
-    /// Returns a mutable reference to the game state, if this `SimpleSession`
-    /// is currently logged in
-    #[must_use]
-    pub fn game_state_mut(&mut self) -> Option<&mut GameState> {
-        self.gamestate.as_mut()
-    }
-
-    /// Sends the command and updates the gamestate with the response from the
-    /// server. A mutable reference to the gamestate will be returned. If an
-    /// error is encountered, the gamestate is cleared and the error will be
-    /// returned. If you send a command after that, this function will try to
-    /// login this session again, before sending the provided command
-    ///
-    /// # Errors
-    /// - `EmptyResponse`: If the servers response was empty
-    /// - `InvalidRequest`: If your response was invalid to send in some way
-    /// - `ConnectionError`: If the command could not be send, or the response
-    ///   could not successfully be received
-    /// - `ParsingError`: If the response from the server was unexpected in some
-    ///   way
-    /// - `TooShortResponse` Similar to `ParsingError`, but specific to a
-    ///   response being too short, which would normally trigger a out of bound
-    ///   panic
-    /// - `ServerError`: If the server itself responded with an ingame error
-    ///   like "you do not have enough silver to do that"
-    #[allow(clippy::unwrap_used, clippy::missing_panics_doc)]
-    pub async fn send_command<T: Borrow<Command>>(
-        &mut self,
-        cmd: T,
-    ) -> Result<&mut GameState, SFError> {
-        if self.gamestate.is_none() {
-            let resp = self.session.login().await?;
-            let gs = GameState::new(resp)?;
-            self.gamestate = Some(gs);
-            Self::short_sleep().await;
-        }
-
-        let resp = match self.session.send_command(cmd).await {
-            Ok(resp) => resp,
-            Err(err) => {
-                self.gamestate = None;
-                return Err(err);
-            }
-        };
-
-        if let Some(gs) = &mut self.gamestate {
-            if let Err(e) = gs.update(resp) {
-                self.gamestate = None;
-                return Err(e);
-            }
-        }
-
-        Ok(self.gamestate.as_mut().unwrap())
-    }
-}
->>>>>>> b6bf69e4
+pub type PlayerId = u32;