use std::fmt::Debug;

use chrono::{DateTime, Local};
use enum_map::EnumMap;
use num_derive::FromPrimitive;
use num_traits::FromPrimitive;

use super::{Mirror, RelationEntry, SFError, ScrapBook};
use crate::{command::*, gamestate::items::*, misc::*, PlayerId};

#[derive(Debug, Clone, Default)]
#[cfg_attr(feature = "serde", derive(serde::Serialize, serde::Deserialize))]
/// Everything, that can be considered part of the character and not the rest
/// of the world
pub struct Character {
    /// This is the unique identifier of this character. Can be used to compare
    /// against places, that also have `player_ids` to make sure a Hall of
    /// Fame entry or similar is not the player
    pub player_id: PlayerId,
    /// The name of this character
    pub name: String,
    /// The current level of this character
    pub level: u16,
    /// The amount of silver a player has. 100 silver = 1 gold
    pub silver: u64,
    /// The amount of moshrooms a player has
    pub mushrooms: u32,

    /// The class of this character
    pub class: Class,
<<<<<<< HEAD
=======
    /// Iff this character is a druid, this will be the currently equipped mask
    pub druid_mask: Option<DruidMask>,
    /// Iff this character is a bard, this will be the currently equipped
    /// instrument
    pub bard_instrument: Option<BardInstrument>,
>>>>>>> b6bf69e4

    /// The race of this character. Has some effects on attributes, which is
    /// why this is not in portrait
    pub race: Race,
    /// Everything that determines the players looks except for the race
    pub portrait: Portrait,
    /// The description of this character
    pub description: String,

    /// The amount of experience already earned in the current level
    pub experience: u64,
    /// The amount of experience required to level up.
    /// `next_level_xp - experience` is the amount of xp missing to level up
    pub next_level_xp: u64,
    /// The amount of honor earned through the arena
    pub honor: u32,
    /// The rank in the hall of fame
    pub rank: u32,

    /// All the items this character has stored. These are all the slots right
    /// next to the portrait in the web ui
    pub inventory: Inventory,
    /// All items the character has currently equipped (on the body)
    pub equipment: Equipment,

    /// If the character has a manequin, this will contain all the equipment
    /// stored in it
    pub manequin: Option<Equipment>,
    /// The potions currently active
    pub active_potions: [Option<Potion>; 3],

    /// The total armor of our character. Basically all equipped armor combined
    pub armor: u64,

    /// The min amount of damage the weapon claims it can do without any bonus
    pub min_damage: u32,
    /// The max amount of damage the weapon claims it can do without any bonus
    pub max_damage: u32,

    /// The base attributes without any equipment, or other boosts
    pub attribute_basis: EnumMap<AttributeType, u32>,
    /// All bonus attributes from equipment/pets/potions
    pub attribute_additions: EnumMap<AttributeType, u32>,
    /// The amount of times an attribute has been bought already.
    /// Important to calculate the price of the next attribute to buy
    pub attribute_times_bought: EnumMap<AttributeType, u32>,

    /// The mount this character has rented
    pub mount: Option<Mount>,
    /// The point at which the mount will end. Note that this might be None,
    /// whilst mount is Some
    pub mount_end: Option<DateTime<Local>>,
    /// The silver you get for buying a dragon
    pub mount_dragon_refund: u64,

    /// Whether this character has the mirror completed, or is still collecting
    /// pieces
    pub mirror: Mirror,
    /// If the scrapbook has been unlocked, it can be found here
    pub scrapbook: Option<ScrapBook>,

    /// A list of other characters, that the set some sort of special relation
    /// to. Either good, or bad
    pub relations: Vec<RelationEntry>,
}

/// All the exclusively cosmetic info necessary to build a player image, that is
/// otherwise useless. As these values might change their based on each other,
/// some of them are not fully parsed (to a more descriptive enum)
#[derive(Debug, Default, Clone, PartialEq, Eq)]
#[cfg_attr(feature = "serde", derive(serde::Serialize, serde::Deserialize))]
#[allow(missing_docs)]
pub struct Portrait {
    /// The gender (m/w)
    pub gender: Gender,
    pub hair_color: u8,
    pub hair: u8,
    pub mouth: u8,
    pub brows: u8,
    pub eyes: u8,
    pub beards: u8,
    pub nose: u8,
    pub ears: u8,
    pub extra: u8,
    pub horns: u8,
    /// Influencers get a special portrait. Otherwise this should be 0
    pub special_portrait: i64,
}

impl Portrait {
    pub(crate) fn parse(data: &[i64]) -> Result<Portrait, SFError> {
        Ok(Self {
            mouth: data.csiget(0, "mouth", 1)?,
            hair_color: data.csimget(1, "hair color", 100, |a| a / 100)?,
            hair: data.csimget(1, "hair", 1, |a| a % 100)?,
            brows: data.csimget(2, "brows", 1, |a| a % 100)?,
            eyes: data.csiget(3, "eyes", 1)?,
            beards: data.csimget(4, "beards", 1, |a| a % 100)?,
            nose: data.csiget(5, "nose", 1)?,
            ears: data.csiget(6, "ears", 1)?,
            extra: data.csiget(7, "extra", 1)?,
            horns: data.csimget(8, "horns", 1, |a| a % 100)?,
            special_portrait: data.cget(9, "special portrait")?,
            gender: Gender::from_i64(data.csimget(11, "gender", 1, |a| a % 2)?)
                .unwrap_or_default(),
        })
    }
}

#[derive(Debug, Clone, Default, Copy, PartialEq, Eq, FromPrimitive, Hash)]
#[cfg_attr(feature = "serde", derive(serde::Serialize, serde::Deserialize))]
#[allow(missing_docs)]
pub enum Gender {
    #[default]
    Female = 0,
    Male,
}

#[derive(Debug, Default, Clone, Copy, PartialEq, Eq, FromPrimitive, Hash)]
#[cfg_attr(feature = "serde", derive(serde::Serialize, serde::Deserialize))]
#[allow(missing_docs)]
pub enum Class {
    #[default]
    Warrior = 0,
    Mage,
    Scout,
    Assassin,
    BattleMage,
    Berserker,
    DemonHunter,
    Druid,
    Bard,
    Necromancer,
}

#[allow(clippy::enum_glob_use)]
impl Class {
    #[must_use]
    #[allow(clippy::enum_glob_use)]
    pub fn main_attribute(&self) -> AttributeType {
        use Class::*;
        match self {
            BattleMage | Berserker | Warrior => AttributeType::Strength,
            Assassin | DemonHunter | Scout => AttributeType::Dexterity,
            Druid | Bard | Necromancer | Mage => AttributeType::Intelligence,
        }
    }

    #[must_use]
    pub(crate) fn weapon_multiplier(self) -> f64 {
        use Class::*;
        match self {
            Warrior | Assassin | BattleMage | Berserker => 2.0,
            Scout => 2.5,
            Mage | DemonHunter | Druid | Bard | Necromancer => 4.5,
        }
    }

    #[must_use]
    pub(crate) fn armor_factor(self) -> f64 {
        use Class::*;
        match self {
            Berserker => 0.5,
            Warrior | Mage | Scout | DemonHunter | Druid | Assassin => 1.0,
            Bard | Necromancer => 2.0,
            BattleMage => 5.0,
        }
    }

    #[must_use]
    pub(crate) fn max_damage_reduction(self) -> f64 {
        use Class::*;
        match self {
            Bard | BattleMage | DemonHunter | Warrior => 0.5,
            Druid | Assassin | Berserker | Scout => 0.25,
            Necromancer => 0.2,
            Mage => 0.1,
        }
    }

    #[must_use]
    pub(crate) fn damage_factor(self, against: Class) -> f64 {
        use Class::*;
        match self {
            // TODO: Are these right, or should this be a * 1.XX somewhere else
            // instead?
            Druid if against == Class::DemonHunter => 0.33 + 0.15,
            Druid if against == Class::Mage => 0.33 + 0.33,
            Druid => 0.33,
            Necromancer if against == Class::DemonHunter => 0.56 + 0.1,
            Necromancer => 0.56,
            Assassin => 0.625,
            Warrior | Mage | Scout | BattleMage | DemonHunter => 1.0,
            Bard => 1.125,
            Berserker => 1.25,
        }
    }
}

#[derive(Debug, Clone, Copy, PartialEq, Eq, FromPrimitive, Hash)]
#[cfg_attr(feature = "serde", derive(serde::Serialize, serde::Deserialize))]
#[allow(missing_docs)]
pub enum DruidMask {
    Cat = 4,
    Bear = 5,
}

#[derive(Debug, Clone, Copy, PartialEq, Eq, FromPrimitive, Hash)]
#[cfg_attr(feature = "serde", derive(serde::Serialize, serde::Deserialize))]
#[allow(missing_docs)]
pub enum BardInstrument {
    Harp = 1,
    Lute,
    Flute,
}

#[derive(Debug, PartialEq, Eq, Default, Clone, Copy, FromPrimitive, Hash)]
#[cfg_attr(feature = "serde", derive(serde::Serialize, serde::Deserialize))]
#[allow(missing_docs)]
pub enum Race {
    #[default]
    Human = 1,
    Elf,
    Dwarf,
    Gnome,
    Orc,
    DarkElf,
    Goblin,
    Demon,
}

impl Race {
    #[must_use]
    pub fn stat_modifiers(self) -> EnumMap<AttributeType, i32> {
        let raw = match self {
            Race::Human => [0, 0, 0, 0, 0],
            Race::Elf => [-1, 2, 0, -1, 0],
            Race::Dwarf => [0, -2, -1, 2, 1],
            Race::Gnome => [-2, 3, -1, -1, 1],
            Race::Orc => [1, 0, -1, 0, 0],
            Race::DarkElf => [-2, 2, 1, -1, 0],
            Race::Goblin => [-2, 2, 0, -1, 1],
            Race::Demon => [3, -1, 0, 1, -3],
        };
        EnumMap::from_array(raw)
    }
}

#[derive(Debug, Copy, Clone, FromPrimitive, PartialEq, Eq, Hash)]
#[cfg_attr(feature = "serde", derive(serde::Serialize, serde::Deserialize))]
#[allow(missing_docs)]
pub enum Mount {
    Cow = 1,
    Horse = 2,
    Tiger = 3,
    Dragon = 4,
}<|MERGE_RESOLUTION|>--- conflicted
+++ resolved
@@ -28,14 +28,6 @@
 
     /// The class of this character
     pub class: Class,
-<<<<<<< HEAD
-=======
-    /// Iff this character is a druid, this will be the currently equipped mask
-    pub druid_mask: Option<DruidMask>,
-    /// Iff this character is a bard, this will be the currently equipped
-    /// instrument
-    pub bard_instrument: Option<BardInstrument>,
->>>>>>> b6bf69e4
 
     /// The race of this character. Has some effects on attributes, which is
     /// why this is not in portrait
